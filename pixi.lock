--- conflicted
+++ resolved
@@ -126,12 +126,7 @@
       - conda: https://conda.anaconda.org/conda-forge/linux-64/python-3.13.3-hf636f53_101_cp313.conda
       - conda: https://conda.anaconda.org/conda-forge/noarch/python_abi-3.13-7_cp313.conda
       - conda: https://conda.anaconda.org/conda-forge/linux-64/readline-8.2-h8c095d6_2.conda
-<<<<<<< HEAD
-      - conda: https://conda.anaconda.org/conda-forge/linux-64/rust-1.86.0-h1a8d7c4_0.conda
-      - conda: https://conda.anaconda.org/conda-forge/noarch/rust-std-x86_64-unknown-linux-gnu-1.86.0-h2c6d0dc_0.conda
-=======
       - conda: https://conda.anaconda.org/bioconda/noarch/samrefiner-1.4.2-pyhdfd78af_0.tar.bz2
->>>>>>> 6f18338f
       - conda: https://conda.anaconda.org/bioconda/linux-64/samtools-1.21-h96c455f_1.tar.bz2
       - conda: https://conda.anaconda.org/bioconda/linux-64/seqkit-2.10.0-h9ee0642_0.tar.bz2
       - conda: https://conda.anaconda.org/conda-forge/linux-64/squashfs-tools-4.6.1-hc12fc2f_2.conda
@@ -288,12 +283,7 @@
       - conda: https://conda.anaconda.org/conda-forge/linux-aarch64/python-3.13.3-h525b0ce_101_cp313.conda
       - conda: https://conda.anaconda.org/conda-forge/noarch/python_abi-3.13-7_cp313.conda
       - conda: https://conda.anaconda.org/conda-forge/linux-aarch64/readline-8.2-h8382b9d_2.conda
-<<<<<<< HEAD
-      - conda: https://conda.anaconda.org/conda-forge/linux-aarch64/rust-1.86.0-h21fc29f_0.conda
-      - conda: https://conda.anaconda.org/conda-forge/noarch/rust-std-aarch64-unknown-linux-gnu-1.86.0-hbe8e118_0.conda
-=======
       - conda: https://conda.anaconda.org/bioconda/noarch/samrefiner-1.4.2-pyhdfd78af_0.tar.bz2
->>>>>>> 6f18338f
       - conda: https://conda.anaconda.org/bioconda/linux-aarch64/samtools-1.21-h0b41a95_1.tar.bz2
       - conda: https://conda.anaconda.org/bioconda/linux-aarch64/seqkit-2.10.0-h23ed54d_0.tar.bz2
       - conda: https://conda.anaconda.org/conda-forge/linux-aarch64/squashfs-tools-4.6.1-he2d2ae7_2.conda
@@ -400,12 +390,7 @@
       - conda: https://conda.anaconda.org/conda-forge/osx-64/python-3.13.3-h534c281_101_cp313.conda
       - conda: https://conda.anaconda.org/conda-forge/noarch/python_abi-3.13-7_cp313.conda
       - conda: https://conda.anaconda.org/conda-forge/osx-64/readline-8.2-h7cca4af_2.conda
-<<<<<<< HEAD
-      - conda: https://conda.anaconda.org/conda-forge/osx-64/rust-1.86.0-h34a2095_0.conda
-      - conda: https://conda.anaconda.org/conda-forge/noarch/rust-std-x86_64-apple-darwin-1.86.0-h38e4360_0.conda
-=======
       - conda: https://conda.anaconda.org/bioconda/noarch/samrefiner-1.4.2-pyhdfd78af_0.tar.bz2
->>>>>>> 6f18338f
       - conda: https://conda.anaconda.org/bioconda/osx-64/samtools-1.21-ha21ef43_1.tar.bz2
       - conda: https://conda.anaconda.org/bioconda/osx-64/seqkit-2.10.0-h527b516_0.tar.bz2
       - conda: https://conda.anaconda.org/bioconda/osx-64/sra-tools-3.2.1-h5fa12a8_0.tar.bz2
@@ -3914,83 +3899,6 @@
   - pygments>=2.13.0,<3.0.0
   - typing-extensions>=4.0.0,<5.0 ; python_full_version < '3.11'
   requires_python: '>=3.8.0'
-<<<<<<< HEAD
-- conda: https://conda.anaconda.org/conda-forge/linux-64/rust-1.86.0-h1a8d7c4_0.conda
-  sha256: fa3b6757df927a24c3006bc5bffbac5b0c9a54b9755c08847f8a832ec1b79300
-  md5: 98eab8148e1447e79f9e03492d04e291
-  depends:
-  - __glibc >=2.17,<3.0.a0
-  - gcc_impl_linux-64
-  - libgcc >=13
-  - libzlib >=1.3.1,<2.0a0
-  - rust-std-x86_64-unknown-linux-gnu 1.86.0 h2c6d0dc_0
-  - sysroot_linux-64 >=2.17
-  license: MIT
-  license_family: MIT
-  purls: []
-  size: 218638108
-  timestamp: 1743697775334
-- conda: https://conda.anaconda.org/conda-forge/linux-aarch64/rust-1.86.0-h21fc29f_0.conda
-  sha256: 0cb3398c90fb6d6d10a5c813641b2770c455e25f26e3e992d5c0a54ab04b47a8
-  md5: 27e58d5be9abe9b9f179c0f1f1becb93
-  depends:
-  - gcc_impl_linux-aarch64
-  - libgcc >=13
-  - libzlib >=1.3.1,<2.0a0
-  - rust-std-aarch64-unknown-linux-gnu 1.86.0 hbe8e118_0
-  - sysroot_linux-aarch64 >=2.17
-  license: MIT
-  license_family: MIT
-  purls: []
-  size: 183914560
-  timestamp: 1743699342986
-- conda: https://conda.anaconda.org/conda-forge/osx-64/rust-1.86.0-h34a2095_0.conda
-  sha256: 69b7d7eb9f6b3aaf84a09f5e07f16aa9bcbf52aec8364f572d96668d2a1c6bf1
-  md5: a9991a60df5a93e7c87ff17e5c306499
-  depends:
-  - rust-std-x86_64-apple-darwin 1.86.0 h38e4360_0
-  license: MIT
-  license_family: MIT
-  purls: []
-  size: 232864569
-  timestamp: 1743697077267
-- conda: https://conda.anaconda.org/conda-forge/noarch/rust-std-aarch64-unknown-linux-gnu-1.86.0-hbe8e118_0.conda
-  sha256: a3d0dc5c593b09070c962769606c9784776ba0ed8eceb0e7174ba41f4c20da84
-  md5: e676a9d20949fd0c92fbc1ed271f616d
-  depends:
-  - __unix
-  constrains:
-  - rust >=1.86.0,<1.86.1.0a0
-  license: MIT
-  license_family: MIT
-  purls: []
-  size: 36116701
-  timestamp: 1743698112308
-- conda: https://conda.anaconda.org/conda-forge/noarch/rust-std-x86_64-apple-darwin-1.86.0-h38e4360_0.conda
-  sha256: 21f363d82ff18cf4532edd793258890f16c78bcb62d09720ec8077c80b5b3e21
-  md5: bf9600640e706037e6b095f910f797fb
-  depends:
-  - __unix
-  constrains:
-  - rust >=1.86.0,<1.86.1.0a0
-  license: MIT
-  license_family: MIT
-  purls: []
-  size: 34776293
-  timestamp: 1743696857590
-- conda: https://conda.anaconda.org/conda-forge/noarch/rust-std-x86_64-unknown-linux-gnu-1.86.0-h2c6d0dc_0.conda
-  sha256: 8c1c68b7a8ce9657fea7d266607c21c9a00a382c346348a232e539c8a3266e84
-  md5: 2fcc4c775a50bd2ce3ccb8dc56e4fb47
-  depends:
-  - __unix
-  constrains:
-  - rust >=1.86.0,<1.86.1.0a0
-  license: MIT
-  license_family: MIT
-  purls: []
-  size: 37636509
-  timestamp: 1743697574868
-=======
 - conda: https://conda.anaconda.org/bioconda/noarch/samrefiner-1.4.2-pyhdfd78af_0.tar.bz2
   sha256: 06eb934f16d4626d766d55697898d2450df085086dc5c825e14de297668598c2
   md5: 008508a576a7c644db995998c35f1913
@@ -4002,7 +3910,6 @@
   - pkg:pypi/sam-refiner?source=hash-mapping
   size: 43671
   timestamp: 1748976511286
->>>>>>> 6f18338f
 - conda: https://conda.anaconda.org/bioconda/linux-64/samtools-1.21-h96c455f_1.tar.bz2
   sha256: 2a22cd528c5f8448398a6ca77154bed39081cee521f95ac704af4df64114304f
   md5: 0ff9d5d48561198378ad3cb34ce830bf
@@ -4174,11 +4081,7 @@
 - pypi: ./
   name: sra2samrefiner
   version: 0.1.0
-<<<<<<< HEAD
-  sha256: 140a193ddd41808b646b06681e208692d3a2ccde65d464d5c49d2fee5314b29e
-=======
   sha256: 8bf63e53ce34fe2f065994b9487b5801d3d758fe795eefcaf87a27b765d7215a
->>>>>>> 6f18338f
   requires_dist:
   - biopython>=1.85
   - loguru>=0.7.3
